<<<<<<< HEAD
from fastapi import APIRouter, Depends, HTTPException
from fastapi import status
from src.db.models.user import User
from src.db.models.folder import Folder
from src.schemas.error import HTTPError
from src.db.session import AsyncSession
=======
from fastapi import APIRouter, Depends, HTTPException, status
>>>>>>> 05e91c3b
from pydantic import UUID4

from src.crud.crud_user import user as crud_user
<<<<<<< HEAD
from src.crud.crud_folder import folder as crud_folder
=======
from src.db.models.user import User
from src.db.session import AsyncSession
from src.endpoints.deps import get_db, get_user_id

>>>>>>> 05e91c3b
router = APIRouter()

@router.post(
    "",
    response_model=User,
    summary="Create a user. This will read the user ID from the JWT token or use the pre-defined user_id if running without authentication.",
    status_code=201,
)
async def create_user(
    *,
    async_session: AsyncSession = Depends(get_db),
    user_id: UUID4 = Depends(get_user_id),
):
    """Create a user."""

    # Check if user already exists
    user = await crud_user.get(async_session, id=user_id)
    if user:
        raise HTTPException(status_code=status.HTTP_409_CONFLICT, detail="User already exists")
    else:
        # Create user tables
        await crud_user.create_user_data_tables(async_session, user_id=user_id)
        try:
            # Create user
            user = await crud_user.create(async_session, obj_in=User(id=user_id))
            # Create home folder
            folder = Folder(name="home", user_id=user_id)
            await crud_folder.create(
                async_session,
                obj_in=folder,
            )
            return user
        except Exception as e:
            await crud_user.delete_user_data_tables(async_session, user_id)
            raise HTTPException(status_code=status.HTTP_500_INTERNAL_SERVER_ERROR, detail=str(e))

@router.get(
    "",
    response_model=User,
    summary="Get a user. This will read the user ID saved in the GOAT DB.",
    status_code=200,
)
async def get_user(
    *,
    async_session: AsyncSession = Depends(get_db),
    user_id: UUID4 = Depends(get_user_id),
):
    """Get a user."""
    user = await crud_user.get(async_session, id=user_id)
    if user:
        return user
    else:
        raise HTTPException(status_code=status.HTTP_404_NOT_FOUND, detail="User not found")

@router.delete(
    "",
    response_model=None,
    summary="Delete a user and all of the related contents. This will read the user ID from the JWT token or use the pre-defined user_id if running without authentication.",
    status_code=204,
)
async def delete_user(
    *,
    async_session: AsyncSession = Depends(get_db),
    user_id: UUID4 = Depends(get_user_id),
):
    """Delete a user and all of the related contents."""
    user = await crud_user.get(async_session, id=user_id)

    if user:
        await crud_user.remove(async_session, id=user_id)
        # Delete user tables
        await crud_user.delete_user_data_tables(async_session, user_id=user.id)
    else:
        raise HTTPException(status_code=status.HTTP_404_NOT_FOUND, detail="User not found")
    return<|MERGE_RESOLUTION|>--- conflicted
+++ resolved
@@ -1,24 +1,12 @@
-<<<<<<< HEAD
 from fastapi import APIRouter, Depends, HTTPException
 from fastapi import status
 from src.db.models.user import User
 from src.db.models.folder import Folder
-from src.schemas.error import HTTPError
 from src.db.session import AsyncSession
-=======
-from fastapi import APIRouter, Depends, HTTPException, status
->>>>>>> 05e91c3b
 from pydantic import UUID4
-
+from src.endpoints.deps import get_db, get_user_id
 from src.crud.crud_user import user as crud_user
-<<<<<<< HEAD
 from src.crud.crud_folder import folder as crud_folder
-=======
-from src.db.models.user import User
-from src.db.session import AsyncSession
-from src.endpoints.deps import get_db, get_user_id
-
->>>>>>> 05e91c3b
 router = APIRouter()
 
 @router.post(
